#!/usr/bin/env python
# -*- coding: utf-8 -*-

from __future__ import absolute_import
from __future__ import print_function
from __future__ import division
import sys
import os
import time

import tensorflow as tf
import prettytensor as pt
from scipy.misc import imsave
from six.moves import range, map
import numpy as np

sys.path.insert(0, os.path.dirname(os.path.dirname(os.path.abspath(__file__))))
try:
    from zhusuan.distributions import norm, bernoulli
    from zhusuan.layers import *
    from zhusuan.variational import advi
except:
    raise ImportError()

sys.path.insert(0, os.path.dirname(os.path.abspath(__file__)))
try:
    import dataset
except:
    raise ImportError()


class DRAW:
    """
    The deep generative model used in DRAW (Gregor, 2015).
    """
    def __init__(self):
        pass

    def log_prob(self, latent, observed, given):
        """
        The log joint probability function.

        :param latent: A dictionary of pairs: (string, Tensor). Each of the
            Tensor has shape (batch_size, n_samples, n_latent).
        :param observed: A dictionary of pairs: (string, Tensor). Each of the
            Tensor has shape (batch_size, n_observed).
        :param given: A dictionary of pairs: (string, Tensor). Each of the
            Tensor has shape (batch_size, n_samples, n_given).

        :return: A Tensor of shape (batch_size, n_samples). The joint log
            likelihoods.
        """
        zs = six.itervalues(latent)
        x = observed['x']
        c = given['c']

        log_px_z = tf.reduce_sum(
            bernoulli.logpdf(tf.expand_dims(x, 1), tf.sigmoid(c), eps=1e-6), 2)
        log_pz = sum(tf.reduce_sum(norm.logpdf(z), 2) for z in zs)
        return log_px_z + log_pz


def q_net(n_x, n_z, n_samples, n_steps):
    lx = InputLayer((None, n_x), name='lx')
    dec_h_t = InputLayer((None, 256), tf.zeros((100, 256)))
    enc_h_t = InputLayer((None, 256), tf.zeros((100, 256)))
    enc_s_t = ListLayer([enc_h_t,
                         InputLayer((None, 256), tf.zeros((100, 256)))])
    dec_s_t = ListLayer([dec_h_t,
                         InputLayer((None, 256), tf.zeros((100, 256)))])
    lc_t = InputLayer((None, n_x), tf.zeros((100, n_x)), name='ct')
    enc_lstm = (pt.template('read').join([pt.template('dec_h')]).
                lstm_cell((pt.template('c'), pt.template('h')), 256))
    dec_lstm = (pt.template('z').
                lstm_cell((pt.template('c'), pt.template('h')), 256))
    lz_list = []
    read_attn_nets = [pt.template('dec_h').
                      fully_connected(1, activation_fn=None) for _ in range(5)]
    write_attn_nets = [pt.template('dec_h').
                       fully_connected(1, activation_fn=None)
                       for _ in range(5)]
    mean_net = (pt.template('z').
                fully_connected(n_z, activation_fn=None).
                reshape((-1, 1, n_z)))
    logstd_net = (pt.template('z').
                  fully_connected(n_z, activation_fn=None).
                  reshape((-1, 1, n_z)))
    write_patch_net = (pt.template('dec_h').
                       fully_connected(5*5, activation_fn=None))
    for _ in range(n_steps):
        read_attn = list(map(lambda r: PrettyTensor({'dec_h': dec_h_t}, r),
                             read_attn_nets))
        # shape: (batch_size, 2*read_n*read_n)
        read = ReadAttentionLayer([lx, lc_t] + read_attn,
                                  width=28, height=28, read_n=5)
        enc_hs_t = PrettyTensor({'read': read,
                                 'dec_h': dec_h_t,
                                 'c': ListIndexLayer(enc_s_t, 0),
                                 'h': ListIndexLayer(enc_s_t, 1)},
                                enc_lstm)
        # shape: (batch_size, 256)
        enc_h_t = ListIndexLayer(enc_hs_t, 0)
        # type: tuple, (c, h)
        enc_s_t = ListIndexLayer(enc_hs_t, 1)
        lz_mean = PrettyTensor({'z': enc_h_t}, mean_net)
        lz_logstd = PrettyTensor({'z': enc_h_t}, logstd_net)
        lz = ReparameterizedNormalOld([lz_mean, lz_logstd], n_samples)
        lz_2d = PrettyTensor({'lz': lz}, pt.template('lz').reshape([-1, n_z]))
        lz_list.append(lz)
        dec_hs_t = PrettyTensor({'z': lz_2d,
                                 'c': ListIndexLayer(dec_s_t, 0),
                                 'h': ListIndexLayer(dec_s_t, 1)},
                                dec_lstm)
        dec_h_t = ListIndexLayer(dec_hs_t, 0)
        dec_s_t = ListIndexLayer(dec_hs_t, 1)
        # shape: (batch_size, write_n*write_n)
        write_patch = PrettyTensor({'dec_h': dec_h_t}, write_patch_net)
        write_attn = list(map(lambda r: PrettyTensor({'dec_h': dec_h_t}, r),
                              write_attn_nets))
        lc_t = WriteAttentionLayer([lc_t, write_patch] + write_attn,
                                   width=28, height=28, write_n=5)
    lc_t = PrettyTensor({'c_t': lc_t},
                        pt.template('c_t').reshape((-1, n_samples, n_x)))
    return lx, lz_list, lc_t


if __name__ == "__main__":
    tf.set_random_seed(1237)

    # Load MNIST
    data_path = os.path.join(os.path.dirname(os.path.abspath(__file__)),
                             'data', 'mnist.pkl.gz')
    x_train, t_train, x_valid, t_valid, x_test, t_test = \
        dataset.load_mnist_realval(data_path)
    x_train = np.vstack([x_train, x_valid]).astype('float32')
    np.random.seed(1234)
    x_test = np.random.binomial(1, x_test, size=x_test.shape).astype('float32')
    n_x = x_train.shape[1]

    # Define model parameters
    n_z = 40
    n_steps = 32

    # Define training/evaluation parameters
    lb_samples = 1
    epoches = 3000
    batch_size = 100
    test_batch_size = 100
    iters = x_train.shape[0] // batch_size
    test_iters = x_test.shape[0] // test_batch_size
    test_freq = 10
    learning_rate = 0.001
    anneal_lr_freq = 200
    anneal_lr_rate = 0.75

    # Build the training computation graph
    learning_rate_ph = tf.placeholder(tf.float32, shape=[])
    x = tf.placeholder(tf.float32, shape=(None, x_train.shape[1]))
    n_samples = tf.placeholder(tf.int32, shape=())
    optimizer = tf.train.AdamOptimizer(learning_rate_ph, epsilon=1e-4)
    model = DRAW()
    lx, lz_list, lc_t = q_net(n_x, n_z, n_samples, n_steps)
    outputs = get_output(lz_list + [lc_t], {lx: x})
    z_outputs = outputs[:-1]
    c_t, _ = outputs[-1]
    z_dic = dict(('z_' + str(i), z_outputs[i]) for i in range(len(z_outputs)))
    lower_bound = tf.reduce_mean(advi(model, {'x': x}, z_dic,
                                 reduction_indices=1, given={'c': c_t}))
    grads = optimizer.compute_gradients(-lower_bound)
    infer = optimizer.apply_gradients(grads)

<<<<<<< HEAD
    # Build the evaluation computation graph
    with pt.defaults_scope(phase=pt.Phase.test):
        with tf.variable_scope("model", reuse=True) as scope:
            eval_model = M1(n_z, x_train.shape[1])
        with tf.variable_scope("variational", reuse=True) as scope:
            lx, lz_list, c_t = q_net(n_x, n_z, n_samples, n_steps)
    lz_dic = dict(('z_' + str(i), lz_list[i]) for i in range(len(lz_list)))
    _, eval_lower_bound = advi(
        eval_model, {'x': x}, {'x': lx}, lz_dic, {'c': c_t}, optimizer)
    samples = get_output(c_t, inputs={lx: x})
    samples_gen = get_output(c_t, inputs=dict(
        (lz_list[i], tf.random_normal((batch_size, lb_samples, n_z), mean=0, stddev=1)) for i in range(len(
            lz_list))))
=======
>>>>>>> 0aca8083
    params = tf.trainable_variables()
    for i in params:
        print(i.name, i.get_shape())

    init = tf.initialize_all_variables()

    # Run the inference
    with tf.Session() as sess:
        sess.run(init)
        for epoch in range(1, epoches + 1):
            time_epoch = -time.time()
            if epoch % anneal_lr_freq == 0:
                learning_rate *= anneal_lr_rate
            np.random.shuffle(x_train)
            lbs = []
            for t in range(iters):
                x_batch = x_train[t * batch_size:(t + 1) * batch_size]
                x_batch = np.random.binomial(
                    n=1, p=x_batch, size=x_batch.shape).astype('float32')
                _, lb = sess.run([infer, lower_bound],
                                 feed_dict={x: x_batch,
                                            learning_rate_ph: learning_rate,
                                            n_samples: lb_samples})
                lbs.append(lb)
                # if t == 1:
                #     imgs = sess.run(tf.sigmoid(samples[0]), feed_dict={x: x_batch, n_samples: lb_samples})
                #     imgs = imgs.reshape((10, 10, 28, 28)).transpose(
                #         1, 2, 0, 3).reshape((10 * 28, 10 * 28))
                #     imsave('reconst_%d.png' % epoch, imgs)
                #     imgs = sess.run(tf.sigmoid(samples_gen[0]), feed_dict={n_samples: lb_samples})
                #     imgs = imgs.reshape((10, 10, 28, 28)).transpose(1, 2, 0, 3).reshape((10 * 28, 10 * 28))
                #     imsave('samples_%d.png' % epoch, imgs)
            time_epoch += time.time()
            print('Epoch {} ({:.1f}s): Lower bound = {}'.format(
                epoch, time_epoch, np.mean(lbs)))
            if epoch % test_freq == 0:
                time_test = -time.time()
                test_lbs = []
                for t in range(test_iters):
                    test_x_batch = x_test[
                        t * test_batch_size: (t + 1) * test_batch_size]
                    test_lb = sess.run(lower_bound,
                                       feed_dict={x: test_x_batch,
                                                  n_samples: lb_samples})
                    test_lbs.append(test_lb)
                time_test += time.time()
                print('>>> TEST ({:.1f}s)'.format(time_test))
                print('>> Test lower bound = {}'.format(np.mean(test_lbs)))<|MERGE_RESOLUTION|>--- conflicted
+++ resolved
@@ -10,7 +10,6 @@
 
 import tensorflow as tf
 import prettytensor as pt
-from scipy.misc import imsave
 from six.moves import range, map
 import numpy as np
 
@@ -169,22 +168,6 @@
     grads = optimizer.compute_gradients(-lower_bound)
     infer = optimizer.apply_gradients(grads)
 
-<<<<<<< HEAD
-    # Build the evaluation computation graph
-    with pt.defaults_scope(phase=pt.Phase.test):
-        with tf.variable_scope("model", reuse=True) as scope:
-            eval_model = M1(n_z, x_train.shape[1])
-        with tf.variable_scope("variational", reuse=True) as scope:
-            lx, lz_list, c_t = q_net(n_x, n_z, n_samples, n_steps)
-    lz_dic = dict(('z_' + str(i), lz_list[i]) for i in range(len(lz_list)))
-    _, eval_lower_bound = advi(
-        eval_model, {'x': x}, {'x': lx}, lz_dic, {'c': c_t}, optimizer)
-    samples = get_output(c_t, inputs={lx: x})
-    samples_gen = get_output(c_t, inputs=dict(
-        (lz_list[i], tf.random_normal((batch_size, lb_samples, n_z), mean=0, stddev=1)) for i in range(len(
-            lz_list))))
-=======
->>>>>>> 0aca8083
     params = tf.trainable_variables()
     for i in params:
         print(i.name, i.get_shape())
@@ -209,14 +192,6 @@
                                             learning_rate_ph: learning_rate,
                                             n_samples: lb_samples})
                 lbs.append(lb)
-                # if t == 1:
-                #     imgs = sess.run(tf.sigmoid(samples[0]), feed_dict={x: x_batch, n_samples: lb_samples})
-                #     imgs = imgs.reshape((10, 10, 28, 28)).transpose(
-                #         1, 2, 0, 3).reshape((10 * 28, 10 * 28))
-                #     imsave('reconst_%d.png' % epoch, imgs)
-                #     imgs = sess.run(tf.sigmoid(samples_gen[0]), feed_dict={n_samples: lb_samples})
-                #     imgs = imgs.reshape((10, 10, 28, 28)).transpose(1, 2, 0, 3).reshape((10 * 28, 10 * 28))
-                #     imsave('samples_%d.png' % epoch, imgs)
             time_epoch += time.time()
             print('Epoch {} ({:.1f}s): Lower bound = {}'.format(
                 epoch, time_epoch, np.mean(lbs)))
